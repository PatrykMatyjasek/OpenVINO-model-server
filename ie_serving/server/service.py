#
# Copyright (c) 2018-2019 Intel Corporation
#
# Licensed under the Apache License, Version 2.0 (the "License");
# you may not use this file except in compliance with the License.
# You may obtain a copy of the License at
#
#      http://www.apache.org/licenses/LICENSE-2.0
#
# Unless required by applicable law or agreed to in writing, software
# distributed under the License is distributed on an "AS IS" BASIS,
# WITHOUT WARRANTIES OR CONDITIONS OF ANY KIND, either express or implied.
# See the License for the specific language governing permissions and
# limitations under the License.
#
<<<<<<< HEAD

import os
import datetime
import zmq

=======
import datetime
import os
import threading

import zmq
>>>>>>> 9afaccdd
from tensorflow_serving.apis import predict_pb2
from tensorflow_serving.apis import prediction_service_pb2_grpc, \
    model_service_pb2_grpc

from ie_serving.config import GLOBAL_CONFIG
from ie_serving.logger import get_logger
<<<<<<< HEAD
from ie_serving.server.constants import WRONG_MODEL_SPEC, SIGNATURE_NAME, GRPC
from ie_serving.server.predict_utils import prepare_output, \
    prepare_input_data, StatusCode, statusCodes
from ie_serving.server.request import Request
from ie_serving.server.service_utils import \
    check_availability_of_requested_model

=======
from ie_serving.messaging.apis.endpoint_responses_pb2 import EndpointResponse
from ie_serving.server.constants import WRONG_MODEL_SPEC, SIGNATURE_NAME
from ie_serving.server.predict_utils import prepare_output, StatusCode
from ie_serving.messaging.predict_msg_processing import \
    prepare_ipc_predict_request
from ie_serving.messaging.msg_processing import extract_ipc_response
from ie_serving.shm_management import free_outputs_shm

import numpy as np
from multiprocessing import shared_memory
>>>>>>> 9afaccdd
logger = get_logger(__name__)


class PredictionServiceServicer(prediction_service_pb2_grpc.
                                PredictionServiceServicer):

    def __init__(self):
        self.zmq_context = zmq.Context()
        self.process_id = os.getpid()
<<<<<<< HEAD
=======
        self.predict_return_sockets = {}
>>>>>>> 9afaccdd

    def Predict(self, request, context):
        # check if requested model
        # is available on server with proper version
        model_name = request.model_spec.name
        requested_version = request.model_spec.version.value

        start_time = datetime.datetime.now()
        if requested_version == 0:
            # requested_version = "default"
            requested_version = 1
        target_socket_name = os.path.join(GLOBAL_CONFIG['tmp_files_dir'],
                                          "{}-{}.sock".format(
                                              model_name, requested_version))
        if not os.path.exists(target_socket_name):
            context.set_code(StatusCode.NOT_FOUND)
            context.set_details(WRONG_MODEL_SPEC.format(model_name,
                                                        requested_version))
            logger.debug("PREDICT, invalid model spec from request, {} - {}"
                         .format(model_name, requested_version))
            return predict_pb2.PredictResponse()
        duration = (datetime.datetime.now()
                    - start_time).total_seconds() * 1000
        logger.debug("Version existence check - {} ms".format(duration))

        start_time = datetime.datetime.now()
        target_socket = self.zmq_context.socket(zmq.REQ)
        target_socket.connect("ipc://{}".format(target_socket_name))
        duration = (datetime.datetime.now()
                    - start_time).total_seconds() * 1000
        logger.debug("Engine connection setup - {} ms".format(duration))

        thread_id = threading.get_ident()
        return_socket_name = os.path.join(GLOBAL_CONFIG['tmp_files_dir'],
                                          "{}-{}.sock".format(self.process_id,
                                                              thread_id))
        start_time = datetime.datetime.now()
        ipc_predict_request = prepare_ipc_predict_request(
            None, data=request.inputs, return_socket_name=return_socket_name)
        duration = (datetime.datetime.now()
                    - start_time).total_seconds() * 1000
        logger.debug("Preparing IPC message - {} ms"
                     .format(duration))

        start_time = datetime.datetime.now()
        target_socket.send(ipc_predict_request.SerializeToString())
        target_socket.recv()
        duration = (datetime.datetime.now()
                    - start_time).total_seconds() * 1000
        logger.debug("Sending IPC message and receiving confirmation - {} ms"
                     .format(duration))

        if return_socket_name not in self.predict_return_sockets:
            return_socket = self.zmq_context.socket(zmq.REP)
            return_socket.bind("ipc://{}".format(return_socket_name))
            self.predict_return_sockets[return_socket_name] = return_socket

        return_socket = self.predict_return_sockets[return_socket_name]
        logger.debug("Awaiting return IPC message")
        start_time = datetime.datetime.now()
        ipc_raw_response = return_socket.recv()
        duration = (datetime.datetime.now()
                    - start_time).total_seconds() * 1000
        logger.debug("Backend processing and communication time - {} ms"
                     .format(duration))
        return_socket.send(b'ACK')

        start_time = datetime.datetime.now()
        ipc_endpoint_response = EndpointResponse()
        ipc_endpoint_response.MergeFromString(ipc_raw_response)
        ipc_predict_response, status = extract_ipc_response(
            ipc_endpoint_response, "predict_response")
        duration = (datetime.datetime.now()
                    - start_time).total_seconds() * 1000
        logger.debug("IPC response unpacking - {} ms".format(duration))

        if status['error_code'] != StatusCode.OK:
            context.set_code(status['error_code'])
            context.set_details(status['error_message'])
            return predict_pb2.PredictResponse()

        start_time = datetime.datetime.now()
        inference_output = {}
        for output in ipc_predict_response.outputs:
            output_shm = shared_memory.SharedMemory(name=output.shm_name)
            output_results = np.ndarray(
                shape=tuple(output.numpy_attributes.shape),
                dtype=np.dtype(output.numpy_attributes.data_type),
                buffer=output_shm.buf)
            inference_output[output.output_name] = output_results
        # inference_output = extract_inference_output(ipc_predict_response)
        duration = (datetime.datetime.now()
                    - start_time).total_seconds() * 1000
        logger.debug("Preparing output - {} ms".format(duration))

        start_time = datetime.datetime.now()
        response = prepare_output(inference_output=inference_output)
        duration = (datetime.datetime.now()
                    - start_time).total_seconds() * 1000
        logger.debug("Output serialization - {} ms".format(duration))

        response.model_spec.name = model_name
        response.model_spec.version.value = ipc_predict_response.\
            responding_version
        response.model_spec.signature_name = SIGNATURE_NAME
        free_outputs_shm(ipc_predict_response)
        return response

    # GetModelMetadata and GetModelStatus endpoints will be
    # enabled in future development phases

<<<<<<< HEAD
    """
=======

"""
>>>>>>> 9afaccdd
    def GetModelMetadata(self, request, context):

        # check if model with was requested
        # is available on server with proper version
        logger.debug("MODEL_METADATA, get request: {}".format(request))
        model_name = request.model_spec.name
        requested_version = request.model_spec.version.value
        valid_model_spec, version = check_availability_of_requested_model(
            models=self.models, requested_version=requested_version,
            model_name=model_name)

        if not valid_model_spec:
            context.set_code(StatusCode.NOT_FOUND)
            context.set_details(WRONG_MODEL_SPEC.format(model_name,
                                                        requested_version))
            logger.debug("MODEL_METADATA, invalid model spec from request")
            return get_model_metadata_pb2.GetModelMetadataResponse()
        target_engine = self.models[model_name].engines[version]
        metadata_signature_requested = request.metadata_field[0]
        if 'signature_def' != metadata_signature_requested:
            context.set_code(StatusCode.INVALID_ARGUMENT)
            context.set_details(INVALID_METADATA_FIELD.format
                                (metadata_signature_requested))
            logger.debug("MODEL_METADATA, invalid signature def")
            return get_model_metadata_pb2.GetModelMetadataResponse()

        inputs = target_engine.net.inputs
        outputs = target_engine.net.outputs

        signature_def = prepare_get_metadata_output(inputs=inputs,
                                                    outputs=outputs,
                                                    model_keys=target_engine.
                                                    model_keys)
        response = get_model_metadata_pb2.GetModelMetadataResponse()

        model_data_map = get_model_metadata_pb2.SignatureDefMap()
        model_data_map.signature_def['serving_default'].CopyFrom(
            signature_def)
        response.metadata['signature_def'].Pack(model_data_map)
        response.model_spec.name = model_name
        response.model_spec.version.value = version
        logger.debug("MODEL_METADATA created a response for {} - {}"
                     .format(model_name, version))
        return response
<<<<<<< HEAD
    """
=======
"""
>>>>>>> 9afaccdd


class ModelServiceServicer(model_service_pb2_grpc.ModelServiceServicer):

    def __init__(self):
        pass
<<<<<<< HEAD
=======
    """
>>>>>>> 9afaccdd

    """
    def GetModelStatus(self, request, context):
        logger.debug("MODEL_STATUS, get request: {}".format(request))
        model_name = request.model_spec.name
        requested_version = request.model_spec.version.value
        valid_model_status = check_availability_of_requested_status(
            models=self.models, requested_version=requested_version,
            model_name=model_name)

        if not valid_model_status:
            context.set_code(StatusCode.NOT_FOUND)
            context.set_details(WRONG_MODEL_SPEC.format(model_name,
                                                        requested_version))
            logger.debug("MODEL_STATUS, invalid model spec from request")
            return get_model_status_pb2.GetModelStatusResponse()

        response = get_model_status_pb2.GetModelStatusResponse()
        if requested_version:
            version_status = self.models[model_name].versions_statuses[
                requested_version]
            add_status_to_response(version_status, response)
        else:
            for version_status in self.models[model_name].versions_statuses. \
                    values():
                add_status_to_response(version_status, response)

        logger.debug("MODEL_STATUS created a response for {} - {}"
                     .format(model_name, requested_version))
        return response
    """
<|MERGE_RESOLUTION|>--- conflicted
+++ resolved
@@ -1,274 +1,241 @@
-#
-# Copyright (c) 2018-2019 Intel Corporation
-#
-# Licensed under the Apache License, Version 2.0 (the "License");
-# you may not use this file except in compliance with the License.
-# You may obtain a copy of the License at
-#
-#      http://www.apache.org/licenses/LICENSE-2.0
-#
-# Unless required by applicable law or agreed to in writing, software
-# distributed under the License is distributed on an "AS IS" BASIS,
-# WITHOUT WARRANTIES OR CONDITIONS OF ANY KIND, either express or implied.
-# See the License for the specific language governing permissions and
-# limitations under the License.
-#
-<<<<<<< HEAD
-
-import os
-import datetime
-import zmq
-
-=======
-import datetime
-import os
-import threading
-
-import zmq
->>>>>>> 9afaccdd
-from tensorflow_serving.apis import predict_pb2
-from tensorflow_serving.apis import prediction_service_pb2_grpc, \
-    model_service_pb2_grpc
-
-from ie_serving.config import GLOBAL_CONFIG
-from ie_serving.logger import get_logger
-<<<<<<< HEAD
-from ie_serving.server.constants import WRONG_MODEL_SPEC, SIGNATURE_NAME, GRPC
-from ie_serving.server.predict_utils import prepare_output, \
-    prepare_input_data, StatusCode, statusCodes
-from ie_serving.server.request import Request
-from ie_serving.server.service_utils import \
-    check_availability_of_requested_model
-
-=======
-from ie_serving.messaging.apis.endpoint_responses_pb2 import EndpointResponse
-from ie_serving.server.constants import WRONG_MODEL_SPEC, SIGNATURE_NAME
-from ie_serving.server.predict_utils import prepare_output, StatusCode
-from ie_serving.messaging.predict_msg_processing import \
-    prepare_ipc_predict_request
-from ie_serving.messaging.msg_processing import extract_ipc_response
-from ie_serving.shm_management import free_outputs_shm
-
-import numpy as np
-from multiprocessing import shared_memory
->>>>>>> 9afaccdd
-logger = get_logger(__name__)
-
-
-class PredictionServiceServicer(prediction_service_pb2_grpc.
-                                PredictionServiceServicer):
-
-    def __init__(self):
-        self.zmq_context = zmq.Context()
-        self.process_id = os.getpid()
-<<<<<<< HEAD
-=======
-        self.predict_return_sockets = {}
->>>>>>> 9afaccdd
-
-    def Predict(self, request, context):
-        # check if requested model
-        # is available on server with proper version
-        model_name = request.model_spec.name
-        requested_version = request.model_spec.version.value
-
-        start_time = datetime.datetime.now()
-        if requested_version == 0:
-            # requested_version = "default"
-            requested_version = 1
-        target_socket_name = os.path.join(GLOBAL_CONFIG['tmp_files_dir'],
-                                          "{}-{}.sock".format(
-                                              model_name, requested_version))
-        if not os.path.exists(target_socket_name):
-            context.set_code(StatusCode.NOT_FOUND)
-            context.set_details(WRONG_MODEL_SPEC.format(model_name,
-                                                        requested_version))
-            logger.debug("PREDICT, invalid model spec from request, {} - {}"
-                         .format(model_name, requested_version))
-            return predict_pb2.PredictResponse()
-        duration = (datetime.datetime.now()
-                    - start_time).total_seconds() * 1000
-        logger.debug("Version existence check - {} ms".format(duration))
-
-        start_time = datetime.datetime.now()
-        target_socket = self.zmq_context.socket(zmq.REQ)
-        target_socket.connect("ipc://{}".format(target_socket_name))
-        duration = (datetime.datetime.now()
-                    - start_time).total_seconds() * 1000
-        logger.debug("Engine connection setup - {} ms".format(duration))
-
-        thread_id = threading.get_ident()
-        return_socket_name = os.path.join(GLOBAL_CONFIG['tmp_files_dir'],
-                                          "{}-{}.sock".format(self.process_id,
-                                                              thread_id))
-        start_time = datetime.datetime.now()
-        ipc_predict_request = prepare_ipc_predict_request(
-            None, data=request.inputs, return_socket_name=return_socket_name)
-        duration = (datetime.datetime.now()
-                    - start_time).total_seconds() * 1000
-        logger.debug("Preparing IPC message - {} ms"
-                     .format(duration))
-
-        start_time = datetime.datetime.now()
-        target_socket.send(ipc_predict_request.SerializeToString())
-        target_socket.recv()
-        duration = (datetime.datetime.now()
-                    - start_time).total_seconds() * 1000
-        logger.debug("Sending IPC message and receiving confirmation - {} ms"
-                     .format(duration))
-
-        if return_socket_name not in self.predict_return_sockets:
-            return_socket = self.zmq_context.socket(zmq.REP)
-            return_socket.bind("ipc://{}".format(return_socket_name))
-            self.predict_return_sockets[return_socket_name] = return_socket
-
-        return_socket = self.predict_return_sockets[return_socket_name]
-        logger.debug("Awaiting return IPC message")
-        start_time = datetime.datetime.now()
-        ipc_raw_response = return_socket.recv()
-        duration = (datetime.datetime.now()
-                    - start_time).total_seconds() * 1000
-        logger.debug("Backend processing and communication time - {} ms"
-                     .format(duration))
-        return_socket.send(b'ACK')
-
-        start_time = datetime.datetime.now()
-        ipc_endpoint_response = EndpointResponse()
-        ipc_endpoint_response.MergeFromString(ipc_raw_response)
-        ipc_predict_response, status = extract_ipc_response(
-            ipc_endpoint_response, "predict_response")
-        duration = (datetime.datetime.now()
-                    - start_time).total_seconds() * 1000
-        logger.debug("IPC response unpacking - {} ms".format(duration))
-
-        if status['error_code'] != StatusCode.OK:
-            context.set_code(status['error_code'])
-            context.set_details(status['error_message'])
-            return predict_pb2.PredictResponse()
-
-        start_time = datetime.datetime.now()
-        inference_output = {}
-        for output in ipc_predict_response.outputs:
-            output_shm = shared_memory.SharedMemory(name=output.shm_name)
-            output_results = np.ndarray(
-                shape=tuple(output.numpy_attributes.shape),
-                dtype=np.dtype(output.numpy_attributes.data_type),
-                buffer=output_shm.buf)
-            inference_output[output.output_name] = output_results
-        # inference_output = extract_inference_output(ipc_predict_response)
-        duration = (datetime.datetime.now()
-                    - start_time).total_seconds() * 1000
-        logger.debug("Preparing output - {} ms".format(duration))
-
-        start_time = datetime.datetime.now()
-        response = prepare_output(inference_output=inference_output)
-        duration = (datetime.datetime.now()
-                    - start_time).total_seconds() * 1000
-        logger.debug("Output serialization - {} ms".format(duration))
-
-        response.model_spec.name = model_name
-        response.model_spec.version.value = ipc_predict_response.\
-            responding_version
-        response.model_spec.signature_name = SIGNATURE_NAME
-        free_outputs_shm(ipc_predict_response)
-        return response
-
-    # GetModelMetadata and GetModelStatus endpoints will be
-    # enabled in future development phases
-
-<<<<<<< HEAD
-    """
-=======
-
-"""
->>>>>>> 9afaccdd
-    def GetModelMetadata(self, request, context):
-
-        # check if model with was requested
-        # is available on server with proper version
-        logger.debug("MODEL_METADATA, get request: {}".format(request))
-        model_name = request.model_spec.name
-        requested_version = request.model_spec.version.value
-        valid_model_spec, version = check_availability_of_requested_model(
-            models=self.models, requested_version=requested_version,
-            model_name=model_name)
-
-        if not valid_model_spec:
-            context.set_code(StatusCode.NOT_FOUND)
-            context.set_details(WRONG_MODEL_SPEC.format(model_name,
-                                                        requested_version))
-            logger.debug("MODEL_METADATA, invalid model spec from request")
-            return get_model_metadata_pb2.GetModelMetadataResponse()
-        target_engine = self.models[model_name].engines[version]
-        metadata_signature_requested = request.metadata_field[0]
-        if 'signature_def' != metadata_signature_requested:
-            context.set_code(StatusCode.INVALID_ARGUMENT)
-            context.set_details(INVALID_METADATA_FIELD.format
-                                (metadata_signature_requested))
-            logger.debug("MODEL_METADATA, invalid signature def")
-            return get_model_metadata_pb2.GetModelMetadataResponse()
-
-        inputs = target_engine.net.inputs
-        outputs = target_engine.net.outputs
-
-        signature_def = prepare_get_metadata_output(inputs=inputs,
-                                                    outputs=outputs,
-                                                    model_keys=target_engine.
-                                                    model_keys)
-        response = get_model_metadata_pb2.GetModelMetadataResponse()
-
-        model_data_map = get_model_metadata_pb2.SignatureDefMap()
-        model_data_map.signature_def['serving_default'].CopyFrom(
-            signature_def)
-        response.metadata['signature_def'].Pack(model_data_map)
-        response.model_spec.name = model_name
-        response.model_spec.version.value = version
-        logger.debug("MODEL_METADATA created a response for {} - {}"
-                     .format(model_name, version))
-        return response
-<<<<<<< HEAD
-    """
-=======
-"""
->>>>>>> 9afaccdd
-
-
-class ModelServiceServicer(model_service_pb2_grpc.ModelServiceServicer):
-
-    def __init__(self):
-        pass
-<<<<<<< HEAD
-=======
-    """
->>>>>>> 9afaccdd
-
-    """
-    def GetModelStatus(self, request, context):
-        logger.debug("MODEL_STATUS, get request: {}".format(request))
-        model_name = request.model_spec.name
-        requested_version = request.model_spec.version.value
-        valid_model_status = check_availability_of_requested_status(
-            models=self.models, requested_version=requested_version,
-            model_name=model_name)
-
-        if not valid_model_status:
-            context.set_code(StatusCode.NOT_FOUND)
-            context.set_details(WRONG_MODEL_SPEC.format(model_name,
-                                                        requested_version))
-            logger.debug("MODEL_STATUS, invalid model spec from request")
-            return get_model_status_pb2.GetModelStatusResponse()
-
-        response = get_model_status_pb2.GetModelStatusResponse()
-        if requested_version:
-            version_status = self.models[model_name].versions_statuses[
-                requested_version]
-            add_status_to_response(version_status, response)
-        else:
-            for version_status in self.models[model_name].versions_statuses. \
-                    values():
-                add_status_to_response(version_status, response)
-
-        logger.debug("MODEL_STATUS created a response for {} - {}"
-                     .format(model_name, requested_version))
-        return response
-    """
+#
+# Copyright (c) 2018-2019 Intel Corporation
+#
+# Licensed under the Apache License, Version 2.0 (the "License");
+# you may not use this file except in compliance with the License.
+# You may obtain a copy of the License at
+#
+#      http://www.apache.org/licenses/LICENSE-2.0
+#
+# Unless required by applicable law or agreed to in writing, software
+# distributed under the License is distributed on an "AS IS" BASIS,
+# WITHOUT WARRANTIES OR CONDITIONS OF ANY KIND, either express or implied.
+# See the License for the specific language governing permissions and
+# limitations under the License.
+#
+import datetime
+import os
+import threading
+
+import zmq
+from tensorflow_serving.apis import predict_pb2
+from tensorflow_serving.apis import prediction_service_pb2_grpc, \
+    model_service_pb2_grpc
+
+from ie_serving.config import GLOBAL_CONFIG
+from ie_serving.logger import get_logger
+from ie_serving.messaging.apis.endpoint_responses_pb2 import EndpointResponse
+from ie_serving.server.constants import WRONG_MODEL_SPEC, SIGNATURE_NAME
+from ie_serving.server.predict_utils import prepare_output, StatusCode
+from ie_serving.messaging.predict_msg_processing import \
+    prepare_ipc_predict_request
+from ie_serving.messaging.msg_processing import extract_ipc_response
+from ie_serving.shm_management import free_outputs_shm
+
+import numpy as np
+from multiprocessing import shared_memory
+logger = get_logger(__name__)
+
+
+class PredictionServiceServicer(prediction_service_pb2_grpc.
+                                PredictionServiceServicer):
+
+    def __init__(self):
+        self.zmq_context = zmq.Context()
+        self.process_id = os.getpid()
+        self.predict_return_sockets = {}
+
+    def Predict(self, request, context):
+        # check if requested model
+        # is available on server with proper version
+        model_name = request.model_spec.name
+        requested_version = request.model_spec.version.value
+
+        start_time = datetime.datetime.now()
+        if requested_version == 0:
+            # requested_version = "default"
+            requested_version = 1
+        target_socket_name = os.path.join(GLOBAL_CONFIG['tmp_files_dir'],
+                                          "{}-{}.sock".format(
+                                              model_name, requested_version))
+        if not os.path.exists(target_socket_name):
+            context.set_code(StatusCode.NOT_FOUND)
+            context.set_details(WRONG_MODEL_SPEC.format(model_name,
+                                                        requested_version))
+            logger.debug("PREDICT, invalid model spec from request, {} - {}"
+                         .format(model_name, requested_version))
+            return predict_pb2.PredictResponse()
+        duration = (datetime.datetime.now()
+                    - start_time).total_seconds() * 1000
+        logger.debug("Version existence check - {} ms".format(duration))
+
+        start_time = datetime.datetime.now()
+        target_socket = self.zmq_context.socket(zmq.REQ)
+        target_socket.connect("ipc://{}".format(target_socket_name))
+        duration = (datetime.datetime.now()
+                    - start_time).total_seconds() * 1000
+        logger.debug("Engine connection setup - {} ms".format(duration))
+
+        thread_id = threading.get_ident()
+        return_socket_name = os.path.join(GLOBAL_CONFIG['tmp_files_dir'],
+                                          "{}-{}.sock".format(self.process_id,
+                                                              thread_id))
+        start_time = datetime.datetime.now()
+        ipc_predict_request = prepare_ipc_predict_request(
+            None, data=request.inputs, return_socket_name=return_socket_name)
+        duration = (datetime.datetime.now()
+                    - start_time).total_seconds() * 1000
+        logger.debug("Preparing IPC message - {} ms"
+                     .format(duration))
+
+        start_time = datetime.datetime.now()
+        target_socket.send(ipc_predict_request.SerializeToString())
+        target_socket.recv()
+        duration = (datetime.datetime.now()
+                    - start_time).total_seconds() * 1000
+        logger.debug("Sending IPC message and receiving confirmation - {} ms"
+                     .format(duration))
+
+        if return_socket_name not in self.predict_return_sockets:
+            return_socket = self.zmq_context.socket(zmq.REP)
+            return_socket.bind("ipc://{}".format(return_socket_name))
+            self.predict_return_sockets[return_socket_name] = return_socket
+
+        return_socket = self.predict_return_sockets[return_socket_name]
+        logger.debug("Awaiting return IPC message")
+        start_time = datetime.datetime.now()
+        ipc_raw_response = return_socket.recv()
+        duration = (datetime.datetime.now()
+                    - start_time).total_seconds() * 1000
+        logger.debug("Backend processing and communication time - {} ms"
+                     .format(duration))
+        return_socket.send(b'ACK')
+
+        start_time = datetime.datetime.now()
+        ipc_endpoint_response = EndpointResponse()
+        ipc_endpoint_response.MergeFromString(ipc_raw_response)
+        ipc_predict_response, status = extract_ipc_response(
+            ipc_endpoint_response, "predict_response")
+        duration = (datetime.datetime.now()
+                    - start_time).total_seconds() * 1000
+        logger.debug("IPC response unpacking - {} ms".format(duration))
+
+        if status['error_code'] != StatusCode.OK:
+            context.set_code(status['error_code'])
+            context.set_details(status['error_message'])
+            return predict_pb2.PredictResponse()
+
+        start_time = datetime.datetime.now()
+        inference_output = {}
+        for output in ipc_predict_response.outputs:
+            output_shm = shared_memory.SharedMemory(name=output.shm_name)
+            output_results = np.ndarray(
+                shape=tuple(output.numpy_attributes.shape),
+                dtype=np.dtype(output.numpy_attributes.data_type),
+                buffer=output_shm.buf)
+            inference_output[output.output_name] = output_results
+        # inference_output = extract_inference_output(ipc_predict_response)
+        duration = (datetime.datetime.now()
+                    - start_time).total_seconds() * 1000
+        logger.debug("Preparing output - {} ms".format(duration))
+
+        start_time = datetime.datetime.now()
+        response = prepare_output(inference_output=inference_output)
+        duration = (datetime.datetime.now()
+                    - start_time).total_seconds() * 1000
+        logger.debug("Output serialization - {} ms".format(duration))
+
+        response.model_spec.name = model_name
+        response.model_spec.version.value = ipc_predict_response.\
+            responding_version
+        response.model_spec.signature_name = SIGNATURE_NAME
+        free_outputs_shm(ipc_predict_response)
+        return response
+
+    # GetModelMetadata and GetModelStatus endpoints will be
+    # enabled in future development phases
+
+
+"""
+    def GetModelMetadata(self, request, context):
+
+        # check if model with was requested
+        # is available on server with proper version
+        logger.debug("MODEL_METADATA, get request: {}".format(request))
+        model_name = request.model_spec.name
+        requested_version = request.model_spec.version.value
+        valid_model_spec, version = check_availability_of_requested_model(
+            models=self.models, requested_version=requested_version,
+            model_name=model_name)
+
+        if not valid_model_spec:
+            context.set_code(StatusCode.NOT_FOUND)
+            context.set_details(WRONG_MODEL_SPEC.format(model_name,
+                                                        requested_version))
+            logger.debug("MODEL_METADATA, invalid model spec from request")
+            return get_model_metadata_pb2.GetModelMetadataResponse()
+        target_engine = self.models[model_name].engines[version]
+        metadata_signature_requested = request.metadata_field[0]
+        if 'signature_def' != metadata_signature_requested:
+            context.set_code(StatusCode.INVALID_ARGUMENT)
+            context.set_details(INVALID_METADATA_FIELD.format
+                                (metadata_signature_requested))
+            logger.debug("MODEL_METADATA, invalid signature def")
+            return get_model_metadata_pb2.GetModelMetadataResponse()
+
+        inputs = target_engine.net.inputs
+        outputs = target_engine.net.outputs
+
+        signature_def = prepare_get_metadata_output(inputs=inputs,
+                                                    outputs=outputs,
+                                                    model_keys=target_engine.
+                                                    model_keys)
+        response = get_model_metadata_pb2.GetModelMetadataResponse()
+
+        model_data_map = get_model_metadata_pb2.SignatureDefMap()
+        model_data_map.signature_def['serving_default'].CopyFrom(
+            signature_def)
+        response.metadata['signature_def'].Pack(model_data_map)
+        response.model_spec.name = model_name
+        response.model_spec.version.value = version
+        logger.debug("MODEL_METADATA created a response for {} - {}"
+                     .format(model_name, version))
+        return response
+"""
+
+
+class ModelServiceServicer(model_service_pb2_grpc.ModelServiceServicer):
+
+    def __init__(self):
+        pass
+
+    """
+    def GetModelStatus(self, request, context):
+        logger.debug("MODEL_STATUS, get request: {}".format(request))
+        model_name = request.model_spec.name
+        requested_version = request.model_spec.version.value
+        valid_model_status = check_availability_of_requested_status(
+            models=self.models, requested_version=requested_version,
+            model_name=model_name)
+
+        if not valid_model_status:
+            context.set_code(StatusCode.NOT_FOUND)
+            context.set_details(WRONG_MODEL_SPEC.format(model_name,
+                                                        requested_version))
+            logger.debug("MODEL_STATUS, invalid model spec from request")
+            return get_model_status_pb2.GetModelStatusResponse()
+
+        response = get_model_status_pb2.GetModelStatusResponse()
+        if requested_version:
+            version_status = self.models[model_name].versions_statuses[
+                requested_version]
+            add_status_to_response(version_status, response)
+        else:
+            for version_status in self.models[model_name].versions_statuses. \
+                    values():
+                add_status_to_response(version_status, response)
+
+        logger.debug("MODEL_STATUS created a response for {} - {}"
+                     .format(model_name, requested_version))
+        return response
+    """