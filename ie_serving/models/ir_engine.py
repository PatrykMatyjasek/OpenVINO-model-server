--- conflicted
+++ resolved
@@ -1,280 +1,266 @@
-#
-# Copyright (c) 2018-2019 Intel Corporation
-#
-# Licensed under the Apache License, Version 2.0 (the "License");
-# you may not use this file except in compliance with the License.
-# You may obtain a copy of the License at
-#
-#      http://www.apache.org/licenses/LICENSE-2.0
-#
-# Unless required by applicable law or agreed to in writing, software
-# distributed under the License is distributed on an "AS IS" BASIS,
-# WITHOUT WARRANTIES OR CONDITIONS OF ANY KIND, either express or implied.
-# See the License for the specific language governing permissions and
-# limitations under the License.
-#
-import datetime
-import json
-from threading import Lock
-
-from openvino.inference_engine import IENetwork, IEPlugin
-
-from ie_serving.config import CPU_EXTENSION, DEVICE, PLUGIN_DIR
-from ie_serving.logger import get_logger
-<<<<<<< HEAD
-import numpy as np
-=======
-from ie_serving.models.shape_management.batching_info import BatchingInfo
-from ie_serving.models.shape_management.shape_info import ShapeInfo
-from ie_serving.models.shape_management.utils import BatchingMode, ShapeMode
->>>>>>> ae02af4e
-
-logger = get_logger(__name__)
-
-
-class IrEngine():
-
-    def __init__(self, model_name, model_version, net, plugin,
-                 mapping_config, exec_net, batching_info, shape_info):
-        self.model_name = model_name
-        self.model_version = model_version
-        self.exec_net = exec_net
-        self.net = net
-        self.batching_info = batching_info
-        self.shape_info = shape_info
-        self.plugin = plugin
-        self.input_tensor_names = list(net.inputs.keys())
-        self.output_tensor_names = list(net.outputs.keys())
-        self.model_keys = self.set_keys(mapping_config)
-        self.input_key_names = list(self.model_keys['inputs'].keys())
-        self.in_use = Lock()
-        logger.info("Matched keys for model: {}".format(self.model_keys))
-
-    @classmethod
-    def build(cls, model_name, model_version, model_xml, model_bin,
-              mapping_config, batch_size_param, shape_param):
-        plugin = IEPlugin(device=DEVICE, plugin_dirs=PLUGIN_DIR)
-        if CPU_EXTENSION and 'CPU' in DEVICE:
-            plugin.add_cpu_extension(CPU_EXTENSION)
-        net = IENetwork(model=model_xml, weights=model_bin)
-        batching_info = BatchingInfo(batch_size_param)
-        shape_info = ShapeInfo(shape_param, net.inputs)
-        if batching_info.mode == BatchingMode.FIXED:
-            net.batch_size = batching_info.batch_size
-        else:
-            batching_info.batch_size = net.batch_size
-
-        effective_batch_size = batching_info.get_effective_batch_size()
-        logger.debug("[Model: {}, version: {}] --- effective batch size - {}"
-                     .format(model_name, model_version, effective_batch_size))
-        ###############################
-        # Initial shape setup
-        if shape_info.mode == ShapeMode.FIXED:
-            logger.debug("[Model: {}, version: {}] --- Setting shape to "
-                         "fixed value: {}".format(model_name, model_version,
-                                                  shape_info.shape))
-            net.reshape(shape_info.shape)
-        elif shape_info.mode == ShapeMode.AUTO:
-            logger.debug("[Model: {}, version: {}] --- Setting shape to "
-                         "automatic".format(model_name, model_version))
-            net.reshape({})
-        elif shape_info.mode == ShapeMode.DEFAULT:
-            logger.debug("[Model: {}, version: {}] --- Setting shape to "
-                         "default".format(model_name, model_version))
-        ###############################
-
-        exec_net = plugin.load(network=net, num_requests=1)
-        ir_engine = cls(model_name=model_name, model_version=model_version,
-                        mapping_config=mapping_config, net=net, plugin=plugin,
-                        exec_net=exec_net, batching_info=batching_info,
-                        shape_info=shape_info)
-        return ir_engine
-
-    def _get_mapping_data_if_exists(self, mapping_config):
-        if mapping_config is not None:
-            try:
-                with open(mapping_config, 'r') as f:
-                    mapping_data = json.load(f)
-                return mapping_data
-            except Exception as e:
-                message = "Error occurred while reading mapping_config in " \
-                          "path {}. Message error {}".format(mapping_config,
-                                                             e)
-                logger.error("[Model: {}, version: {}] --- {}".format(
-                    self.model_name, self.model_version, message))
-        return None
-
-    def _return_proper_key_value(self, data: dict, which_way: str,
-                                 tensors: list):
-        temp_keys = {}
-        for input_tensor in tensors:
-            if which_way in data:
-                if input_tensor in data[which_way]:
-                    temp_keys.update({
-                        data[which_way][input_tensor]: input_tensor
-                    })
-                else:
-                    temp_keys.update({input_tensor: input_tensor})
-            else:
-                temp_keys.update({input_tensor: input_tensor})
-        return temp_keys
-
-    def _set_tensor_names_as_keys(self):
-        keys_names = {'inputs': {}, 'outputs': {}}
-        for input_tensor in self.input_tensor_names:
-            keys_names['inputs'].update({input_tensor: input_tensor})
-        for output_tensor in self.output_tensor_names:
-            keys_names['outputs'].update({output_tensor: output_tensor})
-        return keys_names
-
-    def _set_names_in_config_as_keys(self, data: dict):
-        keys_names = {'inputs': self._return_proper_key_value(
-            data=data, which_way='inputs', tensors=self.input_tensor_names),
-            'outputs': self._return_proper_key_value(
-                data=data, which_way='outputs',
-                tensors=self.output_tensor_names)}
-        return keys_names
-
-    def set_keys(self, mapping_config):
-        mapping_data = self._get_mapping_data_if_exists(mapping_config)
-        if mapping_data is None:
-            return self._set_tensor_names_as_keys()
-        else:
-            return self._set_names_in_config_as_keys(mapping_data)
-
-    def infer(self, data: dict):
-        try:
-            results = self.exec_net.infer(inputs=data)
-        except Exception as e:
-            message = "Error occurred during inference execution: {}".format(
-                str(e))
-            logger.debug("[Model: {}, version: {}] --- {}".format(
-                self.model_name, self.model_version, message))
-            return None, message
-        return results, None
-
-    def detect_shapes_incompatibility(self, inference_input):
-        # Compares workload shapes with engine inputs shapes. Returns
-        # reshape_param
-        # reshape_param is inputs shapes dictionary (input_name:shape pairs)
-        # for reshapable models and batch size for non-reshapable. If no
-        # changes needed - reshape_param is None
-
-        reshape_param = None
-        inputs_shapes = self.scan_input_shapes(
-            inference_input)
-        if inputs_shapes:
-            reshape_param = inputs_shapes
-            # For non-reshapable models, batch_size of first input is the
-            # reshape parameter
-            if self.shape_info.mode == ShapeMode.DISABLED:
-                input_shape = inputs_shapes[list(inputs_shapes.keys())[0]]
-                batch_size = list(input_shape)[0]
-                reshape_param = batch_size
-        return reshape_param
-
-    def scan_input_shapes(self, data: dict):
-        # Takes dictionary of input_name:numpy_array pairs.
-        # returns dict of input_name:shape pairs with shapes different from
-        # current inputs shapes in a network - empty dict if inference
-        # workload and network inputs shapes are equal.
-        changed_input_shapes = {}
-        for input_name, input_data in data.items():
-            net_input_shape = tuple(self.net.inputs[input_name].shape)
-            if net_input_shape != input_data.shape:
-                changed_input_shapes[input_name] = input_data.shape
-                logger.debug("[Model: {}, version: {}] --- Shape change "
-                             "required for input: {}. Current "
-                             "shape: {}. Required shape: {}"
-                             .format(self.model_name, self.model_version,
-                                     input_name, net_input_shape,
-                                     input_data.shape))
-        return changed_input_shapes
-
-    def reshape(self, reshape_param):
-        reshape_start_time = datetime.datetime.now()
-        if type(reshape_param) is dict:
-            error_message = self._reshape(reshape_param)
-        elif type(reshape_param) is int:
-            error_message = self._change_batch_size(reshape_param)
-        else:
-            error_message = "Unknown error occurred in input " \
-                            "reshape preparation"
-        reshape_end_time = datetime.datetime.now()
-        if error_message is not None:
-            logger.debug("[Model: {}, version: {}] --- {}".format(
-                self.model_name, self.model_version, error_message))
-            return error_message
-        duration = \
-            (reshape_end_time - reshape_start_time).total_seconds() * 1000
-        logger.debug(
-            "IR_ENGINE; network reshape completed; {}; {}; {}ms".format(
-                self.model_name, self.model_version, duration))
-        return None
-
-    def _reshape(self, inputs_shapes: dict):
-        #   Takes dictionary of input_name:shape pairs as parameter
-        #   (obtained from scan_input_shapes method)
-        #   Returns error message on error and None if operation succeeded
-        logger.debug("[Model: {}, version: {}] --- Reshaping "
-                     "network...".format(self.model_name, self.model_version))
-        message = None
-        try:
-            self.net.reshape(inputs_shapes)
-        except Exception as e:
-            message = "Error occurred while reshaping: {}".format(str(e))
-            logger.debug("[Model: {}, version: {}] --- {}".format(
-                self.model_name, self.model_version, message))
-            return message
-        logger.debug("[Model: {}, version: {}] --- Reshaped successfully".
-                     format(self.model_name, self.model_version))
-
-        logger.debug("[Model: {}, version: {}] --- Loading network...".
-                     format(self.model_name, self.model_version))
-        try:
-            self.exec_net = self.plugin.load(network=self.net)
-<<<<<<< HEAD
-        #results = self.exec_net.infer(inputs=data)
-        np1 = np.ones((1,1000),dtype=int)
-        results = {}
-        results["resnet_v1_50/predictions/Reshape_1"] = np1
-        return results
-
-=======
-        except Exception as e:
-            message = "Error occurred while loading network: {}".format(
-                str(e))
-            logger.debug("[Model: {}, version: {}] --- {}".format(
-                self.model_name, self.model_version, message))
-            return message
-        logger.debug("[Model: {}, version: {}] --- Network loaded "
-                     "successfully".format(self.model_name,
-                                           self.model_version))
-        return message
-
-    def _change_batch_size(self, batch_size: int):
-        #   Takes load batch size as a parameter. Used to change input batch
-        #   size in non-reshapable models
-        logger.debug("[Model: {}, version: {}] --- Changing batch size. "
-                     "Loading network...".format(self.model_name,
-                                                 self.model_version))
-        message = None
-        old_batch_size = self.net.batch_size
-        self.net.batch_size = batch_size
-
-        try:
-            self.exec_net = self.plugin.load(network=self.net)
-        except Exception as e:
-            message = "Error occurred while loading network: {}".format(
-                str(e))
-            logger.debug("[Model: {}, version: {}] --- {}".format(
-                self.model_name, self.model_version, message))
-            self.net.batch_size = old_batch_size
-            return message
-
-        logger.debug("[Model: {}, version: {}] --- Network loaded "
-                     "successfully. Batch size changed.".
-                     format(self.model_name, self.model_version))
-        return message
-
->>>>>>> ae02af4e
+#
+# Copyright (c) 2018-2019 Intel Corporation
+#
+# Licensed under the Apache License, Version 2.0 (the "License");
+# you may not use this file except in compliance with the License.
+# You may obtain a copy of the License at
+#
+#      http://www.apache.org/licenses/LICENSE-2.0
+#
+# Unless required by applicable law or agreed to in writing, software
+# distributed under the License is distributed on an "AS IS" BASIS,
+# WITHOUT WARRANTIES OR CONDITIONS OF ANY KIND, either express or implied.
+# See the License for the specific language governing permissions and
+# limitations under the License.
+#
+import datetime
+import json
+from threading import Lock
+
+from openvino.inference_engine import IENetwork, IEPlugin
+
+from ie_serving.config import CPU_EXTENSION, DEVICE, PLUGIN_DIR
+from ie_serving.logger import get_logger
+from ie_serving.models.shape_management.batching_info import BatchingInfo
+from ie_serving.models.shape_management.shape_info import ShapeInfo
+from ie_serving.models.shape_management.utils import BatchingMode, ShapeMode
+
+logger = get_logger(__name__)
+
+
+class IrEngine():
+
+    def __init__(self, model_name, model_version, net, plugin,
+                 mapping_config, exec_net, batching_info, shape_info):
+        self.model_name = model_name
+        self.model_version = model_version
+        self.exec_net = exec_net
+        self.net = net
+        self.batching_info = batching_info
+        self.shape_info = shape_info
+        self.plugin = plugin
+        self.input_tensor_names = list(net.inputs.keys())
+        self.output_tensor_names = list(net.outputs.keys())
+        self.model_keys = self.set_keys(mapping_config)
+        self.input_key_names = list(self.model_keys['inputs'].keys())
+        self.in_use = Lock()
+        logger.info("Matched keys for model: {}".format(self.model_keys))
+
+    @classmethod
+    def build(cls, model_name, model_version, model_xml, model_bin,
+              mapping_config, batch_size_param, shape_param):
+        plugin = IEPlugin(device=DEVICE, plugin_dirs=PLUGIN_DIR)
+        if CPU_EXTENSION and 'CPU' in DEVICE:
+            plugin.add_cpu_extension(CPU_EXTENSION)
+        net = IENetwork(model=model_xml, weights=model_bin)
+        batching_info = BatchingInfo(batch_size_param)
+        shape_info = ShapeInfo(shape_param, net.inputs)
+        if batching_info.mode == BatchingMode.FIXED:
+            net.batch_size = batching_info.batch_size
+        else:
+            batching_info.batch_size = net.batch_size
+
+        effective_batch_size = batching_info.get_effective_batch_size()
+        logger.debug("[Model: {}, version: {}] --- effective batch size - {}"
+                     .format(model_name, model_version, effective_batch_size))
+        ###############################
+        # Initial shape setup
+        if shape_info.mode == ShapeMode.FIXED:
+            logger.debug("[Model: {}, version: {}] --- Setting shape to "
+                         "fixed value: {}".format(model_name, model_version,
+                                                  shape_info.shape))
+            net.reshape(shape_info.shape)
+        elif shape_info.mode == ShapeMode.AUTO:
+            logger.debug("[Model: {}, version: {}] --- Setting shape to "
+                         "automatic".format(model_name, model_version))
+            net.reshape({})
+        elif shape_info.mode == ShapeMode.DEFAULT:
+            logger.debug("[Model: {}, version: {}] --- Setting shape to "
+                         "default".format(model_name, model_version))
+        ###############################
+
+        exec_net = plugin.load(network=net, num_requests=1)
+        ir_engine = cls(model_name=model_name, model_version=model_version,
+                        mapping_config=mapping_config, net=net, plugin=plugin,
+                        exec_net=exec_net, batching_info=batching_info,
+                        shape_info=shape_info)
+        return ir_engine
+
+    def _get_mapping_data_if_exists(self, mapping_config):
+        if mapping_config is not None:
+            try:
+                with open(mapping_config, 'r') as f:
+                    mapping_data = json.load(f)
+                return mapping_data
+            except Exception as e:
+                message = "Error occurred while reading mapping_config in " \
+                          "path {}. Message error {}".format(mapping_config,
+                                                             e)
+                logger.error("[Model: {}, version: {}] --- {}".format(
+                    self.model_name, self.model_version, message))
+        return None
+
+    def _return_proper_key_value(self, data: dict, which_way: str,
+                                 tensors: list):
+        temp_keys = {}
+        for input_tensor in tensors:
+            if which_way in data:
+                if input_tensor in data[which_way]:
+                    temp_keys.update({
+                        data[which_way][input_tensor]: input_tensor
+                    })
+                else:
+                    temp_keys.update({input_tensor: input_tensor})
+            else:
+                temp_keys.update({input_tensor: input_tensor})
+        return temp_keys
+
+    def _set_tensor_names_as_keys(self):
+        keys_names = {'inputs': {}, 'outputs': {}}
+        for input_tensor in self.input_tensor_names:
+            keys_names['inputs'].update({input_tensor: input_tensor})
+        for output_tensor in self.output_tensor_names:
+            keys_names['outputs'].update({output_tensor: output_tensor})
+        return keys_names
+
+    def _set_names_in_config_as_keys(self, data: dict):
+        keys_names = {'inputs': self._return_proper_key_value(
+            data=data, which_way='inputs', tensors=self.input_tensor_names),
+            'outputs': self._return_proper_key_value(
+                data=data, which_way='outputs',
+                tensors=self.output_tensor_names)}
+        return keys_names
+
+    def set_keys(self, mapping_config):
+        mapping_data = self._get_mapping_data_if_exists(mapping_config)
+        if mapping_data is None:
+            return self._set_tensor_names_as_keys()
+        else:
+            return self._set_names_in_config_as_keys(mapping_data)
+
+    def infer(self, data: dict):
+        try:
+            results = self.exec_net.infer(inputs=data)
+        except Exception as e:
+            message = "Error occurred during inference execution: {}".format(
+                str(e))
+            logger.debug("[Model: {}, version: {}] --- {}".format(
+                self.model_name, self.model_version, message))
+            return None, message
+        return results, None
+
+    def detect_shapes_incompatibility(self, inference_input):
+        # Compares workload shapes with engine inputs shapes. Returns
+        # reshape_param
+        # reshape_param is inputs shapes dictionary (input_name:shape pairs)
+        # for reshapable models and batch size for non-reshapable. If no
+        # changes needed - reshape_param is None
+
+        reshape_param = None
+        inputs_shapes = self.scan_input_shapes(
+            inference_input)
+        if inputs_shapes:
+            reshape_param = inputs_shapes
+            # For non-reshapable models, batch_size of first input is the
+            # reshape parameter
+            if self.shape_info.mode == ShapeMode.DISABLED:
+                input_shape = inputs_shapes[list(inputs_shapes.keys())[0]]
+                batch_size = list(input_shape)[0]
+                reshape_param = batch_size
+        return reshape_param
+
+    def scan_input_shapes(self, data: dict):
+        # Takes dictionary of input_name:numpy_array pairs.
+        # returns dict of input_name:shape pairs with shapes different from
+        # current inputs shapes in a network - empty dict if inference
+        # workload and network inputs shapes are equal.
+        changed_input_shapes = {}
+        for input_name, input_data in data.items():
+            net_input_shape = tuple(self.net.inputs[input_name].shape)
+            if net_input_shape != input_data.shape:
+                changed_input_shapes[input_name] = input_data.shape
+                logger.debug("[Model: {}, version: {}] --- Shape change "
+                             "required for input: {}. Current "
+                             "shape: {}. Required shape: {}"
+                             .format(self.model_name, self.model_version,
+                                     input_name, net_input_shape,
+                                     input_data.shape))
+        return changed_input_shapes
+
+    def reshape(self, reshape_param):
+        reshape_start_time = datetime.datetime.now()
+        if type(reshape_param) is dict:
+            error_message = self._reshape(reshape_param)
+        elif type(reshape_param) is int:
+            error_message = self._change_batch_size(reshape_param)
+        else:
+            error_message = "Unknown error occurred in input " \
+                            "reshape preparation"
+        reshape_end_time = datetime.datetime.now()
+        if error_message is not None:
+            logger.debug("[Model: {}, version: {}] --- {}".format(
+                self.model_name, self.model_version, error_message))
+            return error_message
+        duration = \
+            (reshape_end_time - reshape_start_time).total_seconds() * 1000
+        logger.debug(
+            "IR_ENGINE; network reshape completed; {}; {}; {}ms".format(
+                self.model_name, self.model_version, duration))
+        return None
+
+    def _reshape(self, inputs_shapes: dict):
+        #   Takes dictionary of input_name:shape pairs as parameter
+        #   (obtained from scan_input_shapes method)
+        #   Returns error message on error and None if operation succeeded
+        logger.debug("[Model: {}, version: {}] --- Reshaping "
+                     "network...".format(self.model_name, self.model_version))
+        message = None
+        try:
+            self.net.reshape(inputs_shapes)
+        except Exception as e:
+            message = "Error occurred while reshaping: {}".format(str(e))
+            logger.debug("[Model: {}, version: {}] --- {}".format(
+                self.model_name, self.model_version, message))
+            return message
+        logger.debug("[Model: {}, version: {}] --- Reshaped successfully".
+                     format(self.model_name, self.model_version))
+
+        logger.debug("[Model: {}, version: {}] --- Loading network...".
+                     format(self.model_name, self.model_version))
+        try:
+            self.exec_net = self.plugin.load(network=self.net)
+        except Exception as e:
+            message = "Error occurred while loading network: {}".format(
+                str(e))
+            logger.debug("[Model: {}, version: {}] --- {}".format(
+                self.model_name, self.model_version, message))
+            return message
+        logger.debug("[Model: {}, version: {}] --- Network loaded "
+                     "successfully".format(self.model_name,
+                                           self.model_version))
+        return message
+
+    def _change_batch_size(self, batch_size: int):
+        #   Takes load batch size as a parameter. Used to change input batch
+        #   size in non-reshapable models
+        logger.debug("[Model: {}, version: {}] --- Changing batch size. "
+                     "Loading network...".format(self.model_name,
+                                                 self.model_version))
+        message = None
+        old_batch_size = self.net.batch_size
+        self.net.batch_size = batch_size
+
+        try:
+            self.exec_net = self.plugin.load(network=self.net)
+        except Exception as e:
+            message = "Error occurred while loading network: {}".format(
+                str(e))
+            logger.debug("[Model: {}, version: {}] --- {}".format(
+                self.model_name, self.model_version, message))
+            self.net.batch_size = old_batch_size
+            return message
+
+        logger.debug("[Model: {}, version: {}] --- Network loaded "
+                     "successfully. Batch size changed.".
+                     format(self.model_name, self.model_version))
+        return message